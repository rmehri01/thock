--- conflicted
+++ resolved
@@ -144,13 +144,15 @@
 -- | Handles key events for navigating the 'MainMenu'
 handleKeyMainMenu :: MenuList -> BrickEvent ResourceName e -> EventM ResourceName (Next Game)
 handleKeyMainMenu l (VtyEvent e) = case e of
-<<<<<<< HEAD
-  V.EvKey V.KEsc [] -> M.halt $ MainMenu l
+  V.EvKey V.KEsc [] -> exit
+  V.EvKey (V.KChar 'q') [] -> exit
   V.EvKey V.KEnter []
     | Just i <- L.listSelected l -> case i of
       0 -> M.continue pracSelectLang
       _ -> M.continue onlineSelectState
   ev -> M.continue . MainMenu =<< L.handleListEvent ev l
+  where
+    exit = M.halt $ MainMenu l
 handleKeyMainMenu l _ = M.continue $ MainMenu l
 
 -- | Handles key events for navigating the 'LangMenu' after choosing practice
@@ -182,19 +184,6 @@
         CreateRoomMenu $
           makeCreateRoomForm $
             RoomInitData (Username "") qs
-=======
-  V.EvKey V.KEsc [] -> exit
-  V.EvKey (V.KChar 'q') [] -> exit
-  V.EvKey V.KEnter []
-    | Just i <- L.listSelected l ->
-      if i == 0
-        then liftIO generateQuote >>= M.continue . startPracticeGame
-        else M.continue onlineSelectState
-  ev -> L.handleListEvent ev l >>= M.continue . MainMenu
-  where
-    exit = M.halt $ MainMenu l
-handleKeyMainMenu l _ = M.continue (MainMenu l)
->>>>>>> 557b464d
 
 -- | Handles key events for creating or joining an online room
 handleKeyOnlineSelect :: MenuList -> BrickEvent ResourceName e -> EventM ResourceName (Next Game)
@@ -266,9 +255,10 @@
 handleKeyPractice g (VtyEvent ev) =
   case ev of
     V.EvKey V.KEsc [] -> M.continue initialGame
-<<<<<<< HEAD
+    V.EvKey (V.KChar 'q') [V.MCtrl] -> M.continue initialGame
     V.EvKey (V.KChar 'r') [V.MCtrl] -> rnext
     V.EvKey (V.KChar 'n') [V.MCtrl] -> nnext
+    V.EvKey V.KEnter [] -> nnext
     _ ->
       if isDone g
         then M.continue . Practice $ g
@@ -278,23 +268,4 @@
     qs = g ^. quotesSet
     rnext = M.continue . startPracticeGame qs $ q
     nnext = M.continue . startPracticeGame qs =<< liftIO (generateQuote qs)
-handleKeyPractice g _ = M.continue $ Practice g
-=======
-    V.EvKey (V.KChar 'q') [V.MCtrl] -> M.continue initialGame
-    V.EvKey (V.KChar 'r') [V.MCtrl] -> M.continue (startPracticeGame (g ^. quote))
-    V.EvKey (V.KChar 'n') [V.MCtrl] -> nextQuote
-    V.EvKey V.KEnter [] -> nextQuote
-    V.EvKey (V.KChar _) [] -> nextState $ numStrokes g
-    _ -> nextState g
-  where
-    nextQuote = liftIO generateQuote >>= M.continue . startPracticeGame
-    nextState g' =
-      if isDone g'
-        then M.continue (Practice g')
-        else updateGameState g' ev >>= M.continue . Practice
-    numStrokes g' =
-      if isDone g'
-        then g'
-        else g' & strokes +~ 1
-handleKeyPractice g _ = M.continue (Practice g)
->>>>>>> 557b464d
+handleKeyPractice g _ = M.continue $ Practice g